# ai-instructions

AI開発指示のテンプレート生成と専門エージェントをデプロイするCLIツール

[English](./README.md) | **日本語**

<<<<<<< HEAD
## 📋 概要

`ai-instructions`は、AI駆動開発環境のセットアップを効率化し、包括的な指示テンプレートと設定ファイルを生成します。プロジェクト全体でAIアシスタントとのやり取りを標準化したいチームや個人開発者に最適です。

### ✨ 主な特徴

- **🚀 即座のセットアップ**: 数秒で完全な指示セットを生成
- **🛠️ マルチツール対応**: Claude Code、GitHub Copilot、Cursor AI IDE、Cline、Windsurfをサポート
- **📚 開発テンプレート**: 主要な開発方法論ガイド（TDD、Gitワークフロー等）
- **🌐 多言語対応**: 日本語、英語、中国語のテンプレート
- **🛡️ ファイル安全システム**: スマートマージによる5つの衝突解決戦略
- **⚙️ 高い設定可能性**: プロジェクト名と出力ディレクトリのカスタマイズ
- **🔒 入力検証**: プロジェクト名とパスの組み込み検証
- **🧪 実戦テスト済み**: 110の包括的なテストによる信頼性の確保
- **🔄 フォーマット変換**: Claude、Cursor、GitHub Copilot、Windsurf形式間の変換
- **🎯 エージェントテンプレート**: 専門タスク用エージェントテンプレート（CLIコマンド統合は開発中 - Issue #93参照）

## 🛡️ ファイル安全システム (v0.5.0)

**🚀 新機能: 5つの解決戦略による競合解決**

### 🔒 安全な使用パターン

```bash
# ✅ 推奨: インタラクティブな競合解決（デフォルト）
ai-instructions init --project-name "私のプロジェクト"

# ✅ 安全: 自動バックアップ作成
ai-instructions init --conflict-resolution backup --project-name "私のプロジェクト"

# ✅ スマート: 既存コンテンツとテンプレートをマージ
ai-instructions init --conflict-resolution merge --project-name "私のプロジェクト"

# ✅ プレビュー: どのファイルが作成/変更されるか確認
ai-instructions init --preview

# ⚠️ スキップ: 競合ファイルをスキップ（非破壊的）
ai-instructions init --conflict-resolution skip --project-name "私のプロジェクト"

# 🚨 危険: 強制上書き（細心の注意を払って使用）
ai-instructions init --force --conflict-resolution overwrite
```

### 🛡️ 競合解決戦略

既存ファイルが検出された場合、5つの戦略から選択できます：

| 戦略 | 動作 | 使用ケース | データ安全性 |
|------|------|-----------|------------|
| `backup` | タイムスタンプ付きバックアップを作成、新規ファイルを書き込み | **デフォルト** - 最も安全なオプション | 🟢 高 |
| `merge` | 既存+テンプレートコンテンツをマージ | 既存の指示を更新 | 🟢 高 |
| `interactive` | 競合ごとに選択をプロンプト | 各ファイルの完全な制御 | 🟢 高 |
| `skip` | 競合ファイルをスキップ、非競合ファイルを作成 | 部分的な更新シナリオ | 🟢 高 |
| `overwrite` | バックアップなしで上書き | **危険** - --forceオプションと併用のみ | 🔴 なし |
=======
[![NPM Version](https://img.shields.io/npm/v/@arkatom/ai-instructions)](https://www.npmjs.com/package/@arkatom/ai-instructions)

## 機能
>>>>>>> e1e26a16

`ai-instructions`はAIコーディングアシスタントとの作業を支援します：
- Claude Code、Cursor、GitHub Copilot、Cline用の完全な指示テンプレート
- 90種類の専門エージェント（orchestrator、code-reviewer、rapid-prototyper、チームの士気を高めるjokerまで！）
- 多言語サポート（英語、日本語、中国語）
- 既存プロジェクト更新時のスマートなファイル競合処理

## インストール

```bash
# グローバルインストール（推奨）
npm install -g @arkatom/ai-instructions

# または直接実行
npx @arkatom/ai-instructions init
```

## クイックスタート

### 1. 指示テンプレートの生成

```bash
# プロジェクト用の包括的なAI指示を生成
ai-instructions init

# カスタムプロジェクト名で
ai-instructions init --project-name "my-awesome-app"

# 日本語プロジェクト用
ai-instructions init --lang ja
```

これにより、AIアシスタントが開発標準に従うように導く構造化された指示セットが作成されます。

### 2. 専門エージェントのデプロイ（90種類利用可能！）

テストを書くAI？コードをレビューするAI？プログラミングジョークを言うAIまで？すべて揃っています：

```bash
# マスターオーケストレーターをデプロイ（他のエージェントを調整）
ai-instructions agents deploy orchestrator

# Claude Code用に90個のエージェントをすべて一度にデプロイ
ai-instructions agents deploy-all

# 品質重視のチームを構築
ai-instructions agents deploy code-reviewer test-writer-fixer

# 高速開発用
ai-instructions agents deploy rapid-prototyper frontend-developer

# 楽しさが必要？
ai-instructions agents deploy joker whimsy-injector

# カスタムエージェントを動的に作成！
ai-instructions agents deploy agent-generator
```

[全エージェントリスト](./docs/agents-list.md) | [日本語版](./docs/agents-list.ja.md)を参照

## 生成されるファイル

<<<<<<< HEAD
# GitHub Copilot 2024標準に変換
ai-instructions init --output-format copilot --project-name "私のプロジェクト"

# Windsurfペアプログラミングルールに変換
ai-instructions init --output-format windsurf --project-name "私のプロジェクト"
```

### 多言語テンプレート

異なる言語でテンプレートを生成：

```bash
# 英語テンプレート
ai-instructions init --lang en --project-name "my-project"

# 日本語テンプレート（デフォルト）
ai-instructions init --lang ja --project-name "プロジェクト名"

# 中国語テンプレート
ai-instructions init --lang ch --project-name "项目名称"

# 組み合わせ: 日本語Cursor形式
ai-instructions init -f cursor --lang ja --project-name "カーソルプロジェクト"
```

### 安全な更新と移行 (v0.5.0)

```bash
# マージで既存プロジェクトの指示を更新
ai-instructions init --conflict-resolution merge --project-name "既存プロジェクト"

# 更新前に既存ファイルをバックアップ
ai-instructions init --conflict-resolution backup --project-name "既存プロジェクト"

# インタラクティブな更新 - ファイルごとに選択
ai-instructions init --conflict-resolution interactive --project-name "既存プロジェクト"

# 非破壊的な部分更新
ai-instructions init --conflict-resolution skip --project-name "既存プロジェクト"

# プロンプトなしのバッチモード（CI/CDセーフ）
ai-instructions init --no-interactive --conflict-resolution backup
```

## 📁 生成されるファイル構造

選択したAIツールによってファイル構造が異なります：
=======
`init`を実行すると、以下が生成されます：
>>>>>>> e1e26a16

### Claude Code（デフォルト）
```
your-project/
<<<<<<< HEAD
├── CLAUDE.md                    # メインClaudeCode指示
└── instructions/                # 包括的な開発ガイド
    ├── core/
    │   ├── base.md             # コア開発ルール（必読）
    │   └── deep-think.md       # 深層思考方法論
    ├── methodologies/
    │   ├── tdd.md              # テスト駆動開発
    │   ├── scrum.md            # スクラム方法論
    │   └── github-idd.md       # GitHub Issue駆動開発
    ├── workflows/
    │   └── git-complete.md     # 統合Git運用ガイド
    └── patterns/               # 設計パターンとベストプラクティス
=======
├── CLAUDE.md                    # メイン指示ファイル
└── instructions/                # 包括的ガイド（すべての形式に含まれる）
    ├── core/                    # コア開発ルール
    │   ├── base.md             # 基本原則
    │   └── deep-think.md       # 品質優先の方法論
    ├── workflows/              # Git、GitHubワークフロー
    ├── methodologies/          # TDD、Scrumなど
    └── patterns/               # 言語固有のパターン
>>>>>>> e1e26a16
```

### GitHub Copilot
```
your-project/
├── .github/
│   └── copilot-instructions.md # GitHub Copilot 2024標準
└── instructions/                # 同じ包括的ガイド
```

### Cursor
```
your-project/
├── .cursor/
│   └── rules/
│       └── main.mdc            # Cursor固有の形式
└── instructions/                # 同じ包括的ガイド
```

### Cline
```
your-project/
├── .clinerules/                # Cline固有のルール
│   ├── 01-coding.md
│   └── 02-documentation.md
└── instructions/                # 同じ包括的ガイド
```

**注意**：すべての開発ガイドを含む`instructions/`ディレクトリは、すべてのツールで生成され、異なるAIアシスタント間で一貫した開発標準を提供します。

## エージェントシステムの詳細

### エージェントの仕組み

**重要**：エージェントシステムはAIアシスタント用のメタデータとプロンプトを提供します。実際のエージェント機能はAIツールの能力に依存します：

- **Claude Code**：起動時に`.claude/agents/`ディレクトリからエージェントを自動読み込み
- **その他のツール**：エージェントファイルは参照プロンプトとテンプレートとして機能
- Claude Code用にエージェントを「デプロイ」すると、MDファイルが`.claude/agents/`に配置されます
- トークン節約のため、Claude Codeではフロントマターが自動的に削除されます
- `agents deploy-all`を使用して、一度に90個のエージェントをすべてデプロイ

### 一部紹介

- **orchestrator** - マスター指揮者、マルチエージェントワークフローを管理
- **rapid-prototyper** - 数日ではなく数時間でMVPを構築
- **code-reviewer** - 厳格だが公正なコード品質の守護者
- **agent-generator** - オンデマンドで新しいカスタムエージェントを作成
- **joker** - プログラミングユーモアでチームの士気を高く保つ
- **whimsy-injector** - UIに楽しいタッチを追加

### エージェントコマンド

```bash
# 90種類すべての利用可能なエージェントを表示
ai-instructions agents list

# 任意のエージェントの詳細情報を取得
ai-instructions agents info orchestrator

# プロジェクトに基づいた推奨を取得
ai-instructions agents recommend

# プロジェクトを分析してエージェントを提案
ai-instructions agents profile ./my-project
```

<<<<<<< HEAD
### コア指示
- **base.md**: 絶対厳守事項と基本原則
- **deep-think.md**: AIの深層思考を活用した問題解決
=======
## 実際の使用例

### TikTokでバイラルになるアプリの開始
```bash
# プロジェクトのセットアップ
ai-instructions init --project-name "viral-video-app"
>>>>>>> e1e26a16

# 必要に応じて専門エージェントをデプロイ
ai-instructions agents deploy \
  trend-researcher \
  tiktok-strategist \
  mobile-app-builder \
  app-store-optimizer
```

### エンタープライズアプリケーションの構築
```bash
# 適切な構造で初期化
ai-instructions init --project-name "enterprise-dashboard"

# エンタープライズ向けエージェントをデプロイ
ai-instructions agents deploy \
  orchestrator \
  backend-architect \
  security-auditor \
  technical-writer
```

### ハッカソン用のクイックプロトタイプ
```bash
# 高速セットアップ
ai-instructions init --project-name "hackathon-project" --conflict-resolution skip

<<<<<<< HEAD
本プロジェクトは、厳密な依存関係管理を持つレイヤードアーキテクチャを採用しています。
=======
# スピード重視のエージェントをデプロイ
ai-instructions agents deploy rapid-prototyper frontend-developer
```
>>>>>>> e1e26a16

## ファイル安全オプション

既存プロジェクトの更新時：

```bash
# スマートマージ（推奨）- 変更を保持＋新しいコンテンツを追加
ai-instructions init --conflict-resolution merge

# 更新前にバックアップを作成
ai-instructions init --conflict-resolution backup

# 実行内容をプレビュー
ai-instructions init --preview
```

## CLIオプション

| オプション | 説明 | デフォルト |
|--------|-------------|---------|
| `--lang` | 言語（en, ja, ch） | `en` |
| `--output` | 出力ディレクトリ | カレントディレクトリ |
| `--project-name` | プロジェクト名 | `my-project` |
| `--tool` | AIツールタイプ | `claude` |
| `--conflict-resolution` | 既存ファイルの処理方法 | `backup` |
| `--preview` | 書き込まずに変更をプレビュー | `false` |

## 開発

```bash
# クローンとインストール
git clone https://github.com/arkatom/ai-instructions.git
cd ai-instructions
npm install

# テスト実行（780以上のテスト！）
npm test

# ビルド
npm run build

# ローカルでテスト
npm run dev init
```

## なぜ使うべきか？

<<<<<<< HEAD
- **Issues**: [GitHub Issues](https://github.com/arkatom/ai-instructions/issues)
- **NPM**: [@arkatom/ai-instructions](https://www.npmjs.com/package/@arkatom/ai-instructions)
- **ドキュメント**: このREADMEと生成される指示ファイル
=======
- **時間を節約**：毎回同じ指示を書くのをやめる
- **一貫性**：AIアシスタントがあなたの基準に従う
- **90種類の専門エージェント**：完全な開発チームを持つようなもの
- **実戦テスト済み**：本番環境で使用、包括的なテストカバレッジ
>>>>>>> e1e26a16

## ライセンス

MIT

---

[GitHub](https://github.com/arkatom/ai-instructions) | [npm](https://www.npmjs.com/package/@arkatom/ai-instructions) | [Issues](https://github.com/arkatom/ai-instructions/issues)<|MERGE_RESOLUTION|>--- conflicted
+++ resolved
@@ -4,66 +4,9 @@
 
 [English](./README.md) | **日本語**
 
-<<<<<<< HEAD
-## 📋 概要
-
-`ai-instructions`は、AI駆動開発環境のセットアップを効率化し、包括的な指示テンプレートと設定ファイルを生成します。プロジェクト全体でAIアシスタントとのやり取りを標準化したいチームや個人開発者に最適です。
-
-### ✨ 主な特徴
-
-- **🚀 即座のセットアップ**: 数秒で完全な指示セットを生成
-- **🛠️ マルチツール対応**: Claude Code、GitHub Copilot、Cursor AI IDE、Cline、Windsurfをサポート
-- **📚 開発テンプレート**: 主要な開発方法論ガイド（TDD、Gitワークフロー等）
-- **🌐 多言語対応**: 日本語、英語、中国語のテンプレート
-- **🛡️ ファイル安全システム**: スマートマージによる5つの衝突解決戦略
-- **⚙️ 高い設定可能性**: プロジェクト名と出力ディレクトリのカスタマイズ
-- **🔒 入力検証**: プロジェクト名とパスの組み込み検証
-- **🧪 実戦テスト済み**: 110の包括的なテストによる信頼性の確保
-- **🔄 フォーマット変換**: Claude、Cursor、GitHub Copilot、Windsurf形式間の変換
-- **🎯 エージェントテンプレート**: 専門タスク用エージェントテンプレート（CLIコマンド統合は開発中 - Issue #93参照）
-
-## 🛡️ ファイル安全システム (v0.5.0)
-
-**🚀 新機能: 5つの解決戦略による競合解決**
-
-### 🔒 安全な使用パターン
-
-```bash
-# ✅ 推奨: インタラクティブな競合解決（デフォルト）
-ai-instructions init --project-name "私のプロジェクト"
-
-# ✅ 安全: 自動バックアップ作成
-ai-instructions init --conflict-resolution backup --project-name "私のプロジェクト"
-
-# ✅ スマート: 既存コンテンツとテンプレートをマージ
-ai-instructions init --conflict-resolution merge --project-name "私のプロジェクト"
-
-# ✅ プレビュー: どのファイルが作成/変更されるか確認
-ai-instructions init --preview
-
-# ⚠️ スキップ: 競合ファイルをスキップ（非破壊的）
-ai-instructions init --conflict-resolution skip --project-name "私のプロジェクト"
-
-# 🚨 危険: 強制上書き（細心の注意を払って使用）
-ai-instructions init --force --conflict-resolution overwrite
-```
-
-### 🛡️ 競合解決戦略
-
-既存ファイルが検出された場合、5つの戦略から選択できます：
-
-| 戦略 | 動作 | 使用ケース | データ安全性 |
-|------|------|-----------|------------|
-| `backup` | タイムスタンプ付きバックアップを作成、新規ファイルを書き込み | **デフォルト** - 最も安全なオプション | 🟢 高 |
-| `merge` | 既存+テンプレートコンテンツをマージ | 既存の指示を更新 | 🟢 高 |
-| `interactive` | 競合ごとに選択をプロンプト | 各ファイルの完全な制御 | 🟢 高 |
-| `skip` | 競合ファイルをスキップ、非競合ファイルを作成 | 部分的な更新シナリオ | 🟢 高 |
-| `overwrite` | バックアップなしで上書き | **危険** - --forceオプションと併用のみ | 🔴 なし |
-=======
 [![NPM Version](https://img.shields.io/npm/v/@arkatom/ai-instructions)](https://www.npmjs.com/package/@arkatom/ai-instructions)
 
 ## 機能
->>>>>>> e1e26a16
 
 `ai-instructions`はAIコーディングアシスタントとの作業を支援します：
 - Claude Code、Cursor、GitHub Copilot、Cline用の完全な指示テンプレート
@@ -126,75 +69,11 @@
 
 ## 生成されるファイル
 
-<<<<<<< HEAD
-# GitHub Copilot 2024標準に変換
-ai-instructions init --output-format copilot --project-name "私のプロジェクト"
-
-# Windsurfペアプログラミングルールに変換
-ai-instructions init --output-format windsurf --project-name "私のプロジェクト"
-```
-
-### 多言語テンプレート
-
-異なる言語でテンプレートを生成：
-
-```bash
-# 英語テンプレート
-ai-instructions init --lang en --project-name "my-project"
-
-# 日本語テンプレート（デフォルト）
-ai-instructions init --lang ja --project-name "プロジェクト名"
-
-# 中国語テンプレート
-ai-instructions init --lang ch --project-name "项目名称"
-
-# 組み合わせ: 日本語Cursor形式
-ai-instructions init -f cursor --lang ja --project-name "カーソルプロジェクト"
-```
-
-### 安全な更新と移行 (v0.5.0)
-
-```bash
-# マージで既存プロジェクトの指示を更新
-ai-instructions init --conflict-resolution merge --project-name "既存プロジェクト"
-
-# 更新前に既存ファイルをバックアップ
-ai-instructions init --conflict-resolution backup --project-name "既存プロジェクト"
-
-# インタラクティブな更新 - ファイルごとに選択
-ai-instructions init --conflict-resolution interactive --project-name "既存プロジェクト"
-
-# 非破壊的な部分更新
-ai-instructions init --conflict-resolution skip --project-name "既存プロジェクト"
-
-# プロンプトなしのバッチモード（CI/CDセーフ）
-ai-instructions init --no-interactive --conflict-resolution backup
-```
-
-## 📁 生成されるファイル構造
-
-選択したAIツールによってファイル構造が異なります：
-=======
 `init`を実行すると、以下が生成されます：
->>>>>>> e1e26a16
 
 ### Claude Code（デフォルト）
 ```
 your-project/
-<<<<<<< HEAD
-├── CLAUDE.md                    # メインClaudeCode指示
-└── instructions/                # 包括的な開発ガイド
-    ├── core/
-    │   ├── base.md             # コア開発ルール（必読）
-    │   └── deep-think.md       # 深層思考方法論
-    ├── methodologies/
-    │   ├── tdd.md              # テスト駆動開発
-    │   ├── scrum.md            # スクラム方法論
-    │   └── github-idd.md       # GitHub Issue駆動開発
-    ├── workflows/
-    │   └── git-complete.md     # 統合Git運用ガイド
-    └── patterns/               # 設計パターンとベストプラクティス
-=======
 ├── CLAUDE.md                    # メイン指示ファイル
 └── instructions/                # 包括的ガイド（すべての形式に含まれる）
     ├── core/                    # コア開発ルール
@@ -203,7 +82,6 @@
     ├── workflows/              # Git、GitHubワークフロー
     ├── methodologies/          # TDD、Scrumなど
     └── patterns/               # 言語固有のパターン
->>>>>>> e1e26a16
 ```
 
 ### GitHub Copilot
@@ -271,18 +149,12 @@
 ai-instructions agents profile ./my-project
 ```
 
-<<<<<<< HEAD
-### コア指示
-- **base.md**: 絶対厳守事項と基本原則
-- **deep-think.md**: AIの深層思考を活用した問題解決
-=======
 ## 実際の使用例
 
 ### TikTokでバイラルになるアプリの開始
 ```bash
 # プロジェクトのセットアップ
 ai-instructions init --project-name "viral-video-app"
->>>>>>> e1e26a16
 
 # 必要に応じて専門エージェントをデプロイ
 ai-instructions agents deploy \
@@ -310,13 +182,9 @@
 # 高速セットアップ
 ai-instructions init --project-name "hackathon-project" --conflict-resolution skip
 
-<<<<<<< HEAD
-本プロジェクトは、厳密な依存関係管理を持つレイヤードアーキテクチャを採用しています。
-=======
 # スピード重視のエージェントをデプロイ
 ai-instructions agents deploy rapid-prototyper frontend-developer
 ```
->>>>>>> e1e26a16
 
 ## ファイル安全オプション
 
@@ -364,16 +232,10 @@
 
 ## なぜ使うべきか？
 
-<<<<<<< HEAD
-- **Issues**: [GitHub Issues](https://github.com/arkatom/ai-instructions/issues)
-- **NPM**: [@arkatom/ai-instructions](https://www.npmjs.com/package/@arkatom/ai-instructions)
-- **ドキュメント**: このREADMEと生成される指示ファイル
-=======
 - **時間を節約**：毎回同じ指示を書くのをやめる
 - **一貫性**：AIアシスタントがあなたの基準に従う
 - **90種類の専門エージェント**：完全な開発チームを持つようなもの
 - **実戦テスト済み**：本番環境で使用、包括的なテストカバレッジ
->>>>>>> e1e26a16
 
 ## ライセンス
 
