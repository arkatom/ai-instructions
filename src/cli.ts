--- conflicted
+++ resolved
@@ -57,10 +57,7 @@
   .option('-o, --output <path>', 'output directory', process.cwd())
   .option('-n, --project-name <name>', 'project name', 'my-project')
   .option('-t, --tool <tool>', 'AI tool (claude, github-copilot, cursor)', 'claude')
-<<<<<<< HEAD
-=======
   .option('-l, --lang <language>', 'Language for templates (en, ja, ch)', 'en')
->>>>>>> a5f4df2f
   .option('--force', '⚠️  Force overwrite existing files (DANGEROUS)')
   .option('--preview', '🔍 Preview what files would be created/modified')
   .action(async (options) => {
@@ -73,12 +70,9 @@
         throw new Error(`Unsupported tool: ${options.tool}. Supported tools: ${GeneratorFactory.getSupportedTools().join(', ')}`);
       }
       
-<<<<<<< HEAD
-=======
       // Validate language option
       validateLanguage(options.lang);
       
->>>>>>> a5f4df2f
       // 🚨 EMERGENCY PATCH v0.2.1: Preview mode handling
       if (options.preview) {
         try {
@@ -89,10 +83,7 @@
           console.log(`📍 Target directory: ${options.output}`);
           console.log(`🤖 Tool: ${options.tool}`);
           console.log(`📦 Project name: ${options.projectName}`);
-<<<<<<< HEAD
-=======
           console.log(`🌍 Language: ${options.lang}`);
->>>>>>> a5f4df2f
           return;
         } catch (error) {
           console.log('🔍 Preview mode: Analyzing potential file conflicts...');
@@ -101,10 +92,7 @@
           console.log(`📍 Target directory: ${options.output}`);
           console.log(`🤖 Tool: ${options.tool}`);
           console.log(`📦 Project name: ${options.projectName}`);
-<<<<<<< HEAD
-=======
           console.log(`🌍 Language: ${options.lang}`);
->>>>>>> a5f4df2f
           return;
         }
       }
@@ -126,12 +114,8 @@
       const generator = GeneratorFactory.createGenerator(options.tool as SupportedTool);
       await generator.generateFiles(options.output, { 
         projectName: options.projectName,
-<<<<<<< HEAD
-        force: options.force || false  // 🚨 EMERGENCY PATCH v0.2.1: Pass force flag
-=======
         force: options.force || false,  // 🚨 EMERGENCY PATCH v0.2.1: Pass force flag
         lang: options.lang as 'en' | 'ja' | 'ch'  // Issue #11: Multi-language support
->>>>>>> a5f4df2f
       });
       
       console.log(`✅ Generated ${generator.getToolName()} template files in ${options.output}`);
