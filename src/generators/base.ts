import { readFile, readdir } from 'fs/promises';
import { join } from 'path';
import { FileUtils } from '../utils/file-utils';

/**
 * Options for file generation
 */
export interface GenerateFilesOptions {
  projectName?: string;
  force?: boolean;  // 🚨 EMERGENCY PATCH v0.2.1: Force overwrite flag
<<<<<<< HEAD
=======
  lang?: 'en' | 'ja' | 'ch';  // Issue #11: Multi-language support
>>>>>>> a5f4df2f
}

/**
 * Configuration for each AI tool
 */
export interface ToolConfig {
  name: string;
  templateDir: string;
  outputStructure: {
    mainFile?: string;
    directory?: string;
  };
}

/**
 * Abstract base class for AI instruction generators
 */
export abstract class BaseGenerator {
  protected templateDir: string;
  protected toolConfig: ToolConfig;

  constructor(toolConfig: ToolConfig) {
    this.toolConfig = toolConfig;
    this.templateDir = join(__dirname, '../../templates', toolConfig.templateDir);
  }

  /**
   * Load template file content
   */
  async loadTemplate(templateName: string, options?: GenerateFilesOptions): Promise<string> {
    const lang = options?.lang || 'en';
    
    try {
      // Try language-specific path first
      const langPath = join(this.templateDir, lang, templateName);
      if (await FileUtils.fileExists(langPath)) {
        return await readFile(langPath, 'utf-8');
      }
      
      // Fallback to English if not the requested language
      if (lang !== 'en') {
        const enPath = join(this.templateDir, 'en', templateName);
        if (await FileUtils.fileExists(enPath)) {
          console.warn(`⚠️  Template ${templateName} not found for ${lang}, using English version`);
          return await readFile(enPath, 'utf-8');
        }
      }
      
      // Legacy fallback (for migration period)
      const legacyPath = join(this.templateDir, templateName);
      if (await FileUtils.fileExists(legacyPath)) {
        if (lang !== 'en') {
          console.warn(`⚠️  Using legacy template ${templateName} (no language support yet)`);
        }
        return await readFile(legacyPath, 'utf-8');
      }
      
      throw new Error(`Template ${templateName} not found for language ${lang}`);
    } catch (error) {
      if (error instanceof Error && error.message.includes('not found for language')) {
        throw error;
      }
      throw new Error(`Failed to load template ${templateName}: ${error}`);
    }
  }

  /**
   * Replace template variables in content
   */
  protected replaceTemplateVariables(content: string, options: GenerateFilesOptions): string {
    let processedContent = content;
    
    if (options.projectName) {
      processedContent = processedContent.replace(/\{\{projectName\}\}/g, options.projectName);
    }
    
    return processedContent;
  }

  /**
   * Get instruction files from template directory
   */
  async getInstructionFiles(): Promise<string[]> {
    try {
      const instructionsPath = join(this.templateDir, 'instructions');
      const files = await readdir(instructionsPath);
      return files.filter(file => file.endsWith('.md'));
    } catch (error) {
      throw new Error('Instructions directory not found');
    }
  }

  /**
   * Generate files for the specific AI tool
   * Must be implemented by concrete classes
   */
  abstract generateFiles(targetDir: string, options?: GenerateFilesOptions): Promise<void>;

  /**
   * 🚨 EMERGENCY PATCH v0.2.1: Safe file writing with conflict warnings
   */
  protected async safeWriteFile(targetPath: string, content: string, force: boolean = false): Promise<void> {
    await FileUtils.writeFileContentSafe(targetPath, content, force);
  }

  /**
   * Get tool name
   */
  getToolName(): string {
    return this.toolConfig.name;
  }
}<|MERGE_RESOLUTION|>--- conflicted
+++ resolved
@@ -8,10 +8,7 @@
 export interface GenerateFilesOptions {
   projectName?: string;
   force?: boolean;  // 🚨 EMERGENCY PATCH v0.2.1: Force overwrite flag
-<<<<<<< HEAD
-=======
   lang?: 'en' | 'ja' | 'ch';  // Issue #11: Multi-language support
->>>>>>> a5f4df2f
 }
 
 /**
