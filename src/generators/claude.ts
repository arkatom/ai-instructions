--- conflicted
+++ resolved
@@ -27,55 +27,13 @@
       console.log('🤖 Generating Claude AI instruction files...');
     }
     
-<<<<<<< HEAD
-    // CLAUDE.md をコピー（安全な方式で変数置換付き）
-    const claudeContent = await this.loadTemplate('CLAUDE.md');
-=======
     // CLAUDE.md をコピー（言語対応版で変数置換付き）
     const claudeContent = await this.loadTemplate('CLAUDE.md', options);
->>>>>>> a5f4df2f
     const processedClaudeContent = this.replaceTemplateVariables(claudeContent, options);
     const claudePath = join(targetDir, 'CLAUDE.md');
     
     await this.safeWriteFile(claudePath, processedClaudeContent, force);
 
-<<<<<<< HEAD
-    // instructions/ ディレクトリをコピー（安全な方式で）
-    const instructionsSourcePath = join(this.templateDir, 'instructions');
-    const instructionsTargetPath = join(targetDir, 'instructions');
-    await this.safeCopyDirectory(instructionsSourcePath, instructionsTargetPath, force);
-    
-    try {
-      const chalk = (await import('chalk')).default;
-      console.log(chalk.green('✅ Claude template generation completed!'));
-      console.log(chalk.yellow('💡 For safer conflict resolution, upgrade to v0.3.0 when available'));
-    } catch (error) {
-      console.log('✅ Claude template generation completed!');
-      console.log('💡 For safer conflict resolution, upgrade to v0.3.0 when available');
-    }
-  }
-
-  /**
-   * 🚨 EMERGENCY PATCH v0.2.1: Safe directory copying with conflict warnings
-   */
-  private async safeCopyDirectory(sourcePath: string, targetPath: string, force: boolean): Promise<void> {
-    await FileUtils.ensureDirectory(targetPath);
-    
-    const items = await readdir(sourcePath);
-    
-    for (const item of items) {
-      const sourceItemPath = join(sourcePath, item);
-      const targetItemPath = join(targetPath, item);
-      
-      const itemStat = await stat(sourceItemPath);
-      
-      if (itemStat.isDirectory()) {
-        await this.safeCopyDirectory(sourceItemPath, targetItemPath, force);
-      } else {
-        const content = await readFile(sourceItemPath, 'utf-8');
-        await this.safeWriteFile(targetItemPath, content, force);
-      }
-=======
     // instructions/ ディレクトリをコピー（言語対応版で）
     await this.safeCopyInstructionsDirectory(targetDir, options, force);
     
@@ -150,7 +108,6 @@
       throw new Error(`Instructions directory not found for language ${lang}`);
     } catch (error) {
       throw new Error(`Failed to copy instructions directory: ${error}`);
->>>>>>> a5f4df2f
     }
   }
 }