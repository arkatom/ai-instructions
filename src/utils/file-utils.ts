import { mkdir, writeFile, readdir, stat } from 'fs/promises';
import { existsSync, statSync } from 'fs';
import { join } from 'path';

export interface FileUtilsOptions {
  recursive?: boolean;
}

export class FileUtils {
  static async ensureDirectory(dirPath: string): Promise<void> {
    await mkdir(dirPath, { recursive: true });
  }

  /**
<<<<<<< HEAD
=======
   * Check if file exists asynchronously
   */
  static async fileExists(filePath: string): Promise<boolean> {
    try {
      const { access } = await import('fs/promises');
      await access(filePath);
      return true;
    } catch {
      return false;
    }
  }

  /**
>>>>>>> a5f4df2f
   * 🚨 EMERGENCY PATCH v0.2.1: Safe file writing with warnings
   * Checks for existing files and displays warnings before overwriting
   */
  static async writeFileContentSafe(filePath: string, content: string, force: boolean = false): Promise<void> {
    const fileExists = existsSync(filePath);
    
    if (fileExists && !force) {
      // Import chalk dynamically to avoid issues if not installed
      try {
        const chalk = (await import('chalk')).default;
        console.log(chalk.red('⚠️  WARNING: File already exists and will be OVERWRITTEN!'));
        console.log(chalk.red(`📄 Target: ${filePath}`));
        
        // Show file info
        const stats = statSync(filePath);
        console.log(chalk.yellow(`📊 Size: ${stats.size} bytes, Modified: ${stats.mtime.toLocaleString()}`));
        console.log(chalk.yellow('💡 Use --force flag to suppress this warning'));
        console.log(chalk.yellow('💡 Or wait for v0.3.0 for interactive conflict resolution'));
        console.log('');
      } catch (error) {
        // Fallback to plain console if chalk not available
        console.log('⚠️  WARNING: File already exists and will be OVERWRITTEN!');
        console.log(`📄 Target: ${filePath}`);
        console.log('💡 Use --force flag to suppress this warning');
        console.log('💡 Or wait for v0.3.0 for interactive conflict resolution');
        console.log('');
      }
    }
    
    const dirPath = join(filePath, '..');
    await this.ensureDirectory(dirPath);
    await writeFile(filePath, content, 'utf-8');
    
    if (fileExists) {
      try {
        const chalk = (await import('chalk')).default;
        console.log(chalk.green(`✅ File overwritten: ${filePath}`));
      } catch (error) {
        console.log(`✅ File overwritten: ${filePath}`);
      }
    } else {
      try {
        const chalk = (await import('chalk')).default;
        console.log(chalk.green(`✅ File created: ${filePath}`));
      } catch (error) {
        console.log(`✅ File created: ${filePath}`);
      }
    }
  }

  /**
   * @deprecated Use writeFileContentSafe() instead for better safety
   * This method is kept for backward compatibility but will be removed in v1.0.0
   */
  static async writeFileContent(filePath: string, content: string): Promise<void> {
    console.log('⚠️  DEPRECATION WARNING: writeFileContent() is unsafe and will be removed in v1.0.0');
    console.log('⚠️  Please use writeFileContentSafe() instead');
    
    const dirPath = join(filePath, '..');
    await this.ensureDirectory(dirPath);
    await writeFile(filePath, content, 'utf-8');
  }

  static async copyDirectory(sourcePath: string, targetPath: string): Promise<void> {
    await this.ensureDirectory(targetPath);
    
    const items = await readdir(sourcePath);
    
    for (const item of items) {
      const sourceItemPath = join(sourcePath, item);
      const targetItemPath = join(targetPath, item);
      
      const itemStat = await stat(sourceItemPath);
      
      if (itemStat.isDirectory()) {
        await this.copyDirectory(sourceItemPath, targetItemPath);
      } else {
        const { readFile } = await import('fs/promises');
        const content = await readFile(sourceItemPath, 'utf-8');
        await this.writeFileContent(targetItemPath, content);
      }
    }
  }
}<|MERGE_RESOLUTION|>--- conflicted
+++ resolved
@@ -12,8 +12,6 @@
   }
 
   /**
-<<<<<<< HEAD
-=======
    * Check if file exists asynchronously
    */
   static async fileExists(filePath: string): Promise<boolean> {
@@ -27,7 +25,6 @@
   }
 
   /**
->>>>>>> a5f4df2f
    * 🚨 EMERGENCY PATCH v0.2.1: Safe file writing with warnings
    * Checks for existing files and displays warnings before overwriting
    */
